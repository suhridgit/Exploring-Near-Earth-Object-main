"""A database encapsulating collections of near-Earth objects and their close approaches.

A `NEODatabase` holds an interconnected data set of NEOs and close approaches.
It provides methods to fetch an NEO by primary designation or by name, as well
as a method to query the set of close approaches that match a collection of
user-specified criteria.

Under normal circumstances, the main module creates one NEODatabase from the
data on NEOs and close approaches extracted by `extract.load_neos` and
`extract.load_approaches`.

You'll edit this file in Tasks 2 and 3.
"""

class NEODatabase:
    """A database of near-Earth objects and their close approaches.

    A `NEODatabase` contains a collection of NEOs and a collection of close
    approaches. It additionally maintains a few auxiliary data structures to
    help fetch NEOs by primary designation or by name and to help speed up
    querying for close approaches that match criteria.
    """
    def __init__(self, neos, approaches):
        """Create a new `NEODatabase`.

        As a precondition, this constructor assumes that the collections of NEOs
        and close approaches haven't yet been linked - that is, the
        `.approaches` attribute of each `NearEarthObject` resolves to an empty
        collection, and the `.neo` attribute of each `CloseApproach` is None.

        However, each `CloseApproach` has an attribute (`._designation`) that
        matches the `.designation` attribute of the corresponding NEO. This
        constructor modifies the supplied NEOs and close approaches to link them
        together - after it's done, the `.approaches` attribute of each NEO has
        a collection of that NEO's close approaches, and the `.neo` attribute of
        each close approach references the appropriate NEO.

        :param neos: A collection of `NearEarthObject`s.
        :param approaches: A collection of `CloseApproach`es.
        """
<<<<<<< HEAD

        neos.sort(key=lambda x: x.designation)
        approaches.sort(key=lambda x: x.designation)
        self._neos = neos
        self._approaches = approaches

        i = 0
        j = 0

        while i < len(neos) and j < len(approaches):
            neo = neos[i]
            approach = approaches[j]
            if neo.designation == approach.designation:
                neo.append(approach)
                approach.attach(neo)
                j += 1
            else:
                i += 1
=======
        # neos.sort(key=lambda x: x.designation)
        # approaches.sort(key=lambda x: x.designation)

        # self._neos = neos
        # self._approaches = approaches
        #
        # i = 0
        # j = 0
        #
        # while i < len(neos) and j < len(approaches):
        #     neo = neos[i]
        #     approach = approaches[j]
        #     if neo.designation == approach.designation:
        #         neo.append(approach)
        #         approach.attach(neo)
        #         j += 1
        #     else:
        #         i += 1

        self.neos_name_dict = {}
        self.neos_designation_dict = {}
        self._neos, self._approaches = get_linked_approaches_neos(neos, approaches)
        for neo in self._neos:
            if neo.name:
                self.neos_name_dict[neo.name] = neo
            self.neos_designation_dict[neo.designation] = neo
>>>>>>> 0e18b5b6


    def get_neo_by_designation(self, designation):
        """Find and return an NEO by its primary designation.

        If no match is found, return `None` instead.

        Each NEO in the data set has a unique primary designation, as a string.

        The matching is exact - check for spelling and capitalization if no
        match is found.

        :param designation: The primary designation of the NEO to search for.
        :return: The `NearEarthObject` with the desired primary designation, or `None`.
        """


        for neo in self._neos:
            if neo.designation == designation:
                return neo
        return None

    def get_neo_by_name(self, name):
        """Find and return an NEO by its name.

        If no match is found, return `None` instead.

        Not every NEO in the data set has a name. No NEOs are associated with
        the empty string nor with the `None` singleton.

        The matching is exact - check for spelling and capitalization if no
        match is found.

        :param name: The name, as a string, of the NEO to search for.
        :return: The `NearEarthObject` with the desired name, or `None`.
        """

        for neo in self._neos:
            if neo.neo_name == name:
                return neo
        return None

    def query(self, filters=()):
        """Query close approaches to generate those that match a collection of filters.

        This generates a stream of `CloseApproach` objects that match all of the
        provided filters.

        If no arguments are provided, generate all known close approaches.

        The `CloseApproach` objects are generated in internal order, which isn't
        guaranteed to be sorted meaninfully, although is often sorted by time.

        :param filters: A collection of filters capturing user-specified criteria.
        :return: A stream of matching `CloseApproach` objects.
        """
        for approach in self._approaches:
            flag = False in map(lambda f: f(approach), filters)
            if flag == False:
                yield approach<|MERGE_RESOLUTION|>--- conflicted
+++ resolved
@@ -11,6 +11,37 @@
 
 You'll edit this file in Tasks 2 and 3.
 """
+
+
+def get_linked_approaches_neos(neos, approaches):
+    """Link neos and approaches objects
+    Each `CloseApproach` has an attribute (`._designation`) that
+    matches the `.designation` attribute of the corresponding NEO. This
+    function modifies the supplied NEOs and close approaches to link them
+    together and return linked neos, approaches collection.
+    :param neos: A collection of `NearEarthObject`s.
+    :param approaches: A collection of `CloseApproach`es.
+    """
+    neoList = {}
+    approachList = []
+    for approach in approaches:
+        for neo in neos:
+            if neo.designation == approach._designation:
+                approach.neo = neo
+                if neo.designation in neoList:
+                    neoList[neo.designation].approaches.append(approach)
+                else:
+                    neo.approaches.append(approach)
+                    neoList[neo.designation] = neo
+                break
+        approachList.append(approach)
+    for neo in neos:
+        if neo.designation not in neoList:
+            neoList[neo.designation] = neo
+
+    return (neoList.values(), approachList)
+
+
 
 class NEODatabase:
     """A database of near-Earth objects and their close approaches.
@@ -38,26 +69,6 @@
         :param neos: A collection of `NearEarthObject`s.
         :param approaches: A collection of `CloseApproach`es.
         """
-<<<<<<< HEAD
-
-        neos.sort(key=lambda x: x.designation)
-        approaches.sort(key=lambda x: x.designation)
-        self._neos = neos
-        self._approaches = approaches
-
-        i = 0
-        j = 0
-
-        while i < len(neos) and j < len(approaches):
-            neo = neos[i]
-            approach = approaches[j]
-            if neo.designation == approach.designation:
-                neo.append(approach)
-                approach.attach(neo)
-                j += 1
-            else:
-                i += 1
-=======
         # neos.sort(key=lambda x: x.designation)
         # approaches.sort(key=lambda x: x.designation)
 
@@ -84,7 +95,7 @@
             if neo.name:
                 self.neos_name_dict[neo.name] = neo
             self.neos_designation_dict[neo.designation] = neo
->>>>>>> 0e18b5b6
+
 
 
     def get_neo_by_designation(self, designation):
