"""Provide filters for querying close approaches and limit the generated results.

The `create_filters` function produces a collection of objects that is used by
the `query` method to generate a stream of `CloseApproach` objects that match
all of the desired criteria. The arguments to `create_filters` are provided by
the main module and originate from the user's command-line options.

This function can be thought to return a collection of instances of subclasses
of `AttributeFilter` - a 1-argument callable (on a `CloseApproach`) constructed
from a comparator (from the `operator` module), a reference value, and a class
method `get` that subclasses can override to fetch an attribute of interest from
the supplied `CloseApproach`.

The `limit` function simply limits the maximum number of values produced by an
iterator.

You'll edit this file in Tasks 3a and 3c.
"""
import operator
<<<<<<< HEAD
=======
from itertools import islice
>>>>>>> 00ed2ff1


class UnsupportedCriterionError(NotImplementedError):
    """A filter criterion is unsupported."""


class AttributeFilter:
    """A general superclass for filters on comparable attributes.

    An `AttributeFilter` represents the search criteria pattern comparing some
    attribute of a close approach (or its attached NEO) to a reference value. It
    essentially functions as a callable predicate for whether a `CloseApproach`
    object satisfies the encoded criterion.

    It is constructed with a comparator operator and a reference value, and
    calling the filter (with __call__) executes `get(approach) OP value` (in
    infix notation).

    Concrete subclasses can override the `get` classmethod to provide custom
    behavior to fetch a desired attribute from the given `CloseApproach`.
    """
    def __init__(self, op, value):
        """Construct a new `AttributeFilter` from an binary predicate and a reference value.

        The reference value will be supplied as the second (right-hand side)
        argument to the operator function. For example, an `AttributeFilter`
        with `op=operator.le` and `value=10` will, when called on an approach,
        evaluate `some_attribute <= 10`.

        :param op: A 2-argument predicate comparator (such as `operator.le`).
        :param value: The reference value to compare against.
        """
        self.op = op
        self.value = value

    def __call__(self, approach):
        """Invoke `self(approach)`."""
        return self.op(self.get(approach), self.value)

    @classmethod
    def get(cls, approach):
        """Get an attribute of interest from a close approach.

        Concrete subclasses must override this method to get an attribute of
        interest from the supplied `CloseApproach`.

        :param approach: A `CloseApproach` on which to evaluate this filter.
        :return: The value of an attribute of interest, comparable to `self.value` via `self.op`.
        """
        raise UnsupportedCriterionError

    def __repr__(self):
        return f"{self.__class__.__name__}(op=operator.{self.op.__name__}, value={self.value})"

<<<<<<< HEAD
=======

class DistanceFilter(AttributeFilter):
    @classmethod
    def get(cls, approach):
        return approach.distance


class VelocityFilter(AttributeFilter):
    @classmethod
    def get(cls, approach):
        return approach.velocity


class DateFilter(AttributeFilter):
    @classmethod
    def get(cls, approach):
        return approach.time.date()


class DiameterFilter(AttributeFilter):
    @classmethod
    def get(cls, approach):
        return approach.neo.diameter


class HazardousFilter(AttributeFilter):
    @classmethod
    def get(cls, approach):
        return approach.neo.hazardous
>>>>>>> 00ed2ff1


def create_filters(date=None, start_date=None, end_date=None,
                   distance_min=None, distance_max=None,
                   velocity_min=None, velocity_max=None,
                   diameter_min=None, diameter_max=None,
                   hazardous=None):
    """Create a collection of filters from user-specified criteria.

    Each of these arguments is provided by the main module with a value from the
    user's options at the command line. Each one corresponds to a different type
    of filter. For example, the `--date` option corresponds to the `date`
    argument, and represents a filter that selects close approaches that occured
    on exactly that given date. Similarly, the `--min-distance` option
    corresponds to the `distance_min` argument, and represents a filter that
    selects close approaches whose nominal approach distance is at least that
    far away from Earth. Each option is `None` if not specified at the command
    line (in particular, this means that the `--not-hazardous` flag results in
    `hazardous=False`, not to be confused with `hazardous=None`).

    The return value must be compatible with the `query` method of `NEODatabase`
    because the main module directly passes this result to that method. For now,
    this can be thought of as a collection of `AttributeFilter`s.

    :param date: A `date` on which a matching `CloseApproach` occurs.
    :param start_date: A `date` on or after which a matching `CloseApproach` occurs.
    :param end_date: A `date` on or before which a matching `CloseApproach` occurs.
    :param distance_min: A minimum nominal approach distance for a matching `CloseApproach`.
    :param distance_max: A maximum nominal approach distance for a matching `CloseApproach`.
    :param velocity_min: A minimum relative approach velocity for a matching `CloseApproach`.
    :param velocity_max: A maximum relative approach velocity for a matching `CloseApproach`.
    :param diameter_min: A minimum diameter of the NEO of a matching `CloseApproach`.
    :param diameter_max: A maximum diameter of the NEO of a matching `CloseApproach`.
    :param hazardous: Whether the NEO of a matching `CloseApproach` is potentially hazardous.
    :return: A collection of filters for use with `query`.
    """
<<<<<<< HEAD
    # TODO: Decide how you will represent your filters.
    return ()
=======
    filters = list()

    if date:
        filters.append(DateFilter(operator.eq, date))

    if start_date:
        filters.append(DateFilter(operator.ge, start_date))

    if end_date:
        filters.append(DateFilter(operator.le, end_date))

    if distance_min:
        filters.append(DistanceFilter(operator.ge, distance_min))

    if distance_max:
        filters.append(DistanceFilter(operator.le, distance_max))

    if velocity_min:
        filters.append(VelocityFilter(operator.ge, velocity_min))

    if velocity_max:
        filters.append(VelocityFilter(operator.le, velocity_max))

    if diameter_min:
        filters.append(DiameterFilter(operator.ge, diameter_min))

    if diameter_max:
        filters.append(DiameterFilter(operator.le, diameter_max))

    if hazardous != None:
        filters.append(HazardousFilter(operator.eq, hazardous))

    return filters
>>>>>>> 00ed2ff1


def limit(iterator, n=None):
    """Produce a limited stream of values from an iterator.

    If `n` is 0 or None, don't limit the iterator at all.

    :param iterator: An iterator of values.
    :param n: The maximum number of values to produce.
    :yield: The first (at most) `n` values from the iterator.
    """
<<<<<<< HEAD
    # TODO: Produce at most `n` values from the given iterator.
    return iterator
=======
    if n == 0:
        return None

    return islice(iterator, n)
>>>>>>> 00ed2ff1
<|MERGE_RESOLUTION|>--- conflicted
+++ resolved
@@ -17,10 +17,7 @@
 You'll edit this file in Tasks 3a and 3c.
 """
 import operator
-<<<<<<< HEAD
-=======
 from itertools import islice
->>>>>>> 00ed2ff1
 
 
 class UnsupportedCriterionError(NotImplementedError):
@@ -75,8 +72,7 @@
     def __repr__(self):
         return f"{self.__class__.__name__}(op=operator.{self.op.__name__}, value={self.value})"
 
-<<<<<<< HEAD
-=======
+
 
 class DistanceFilter(AttributeFilter):
     @classmethod
@@ -106,7 +102,7 @@
     @classmethod
     def get(cls, approach):
         return approach.neo.hazardous
->>>>>>> 00ed2ff1
+
 
 
 def create_filters(date=None, start_date=None, end_date=None,
@@ -143,10 +139,7 @@
     :param hazardous: Whether the NEO of a matching `CloseApproach` is potentially hazardous.
     :return: A collection of filters for use with `query`.
     """
-<<<<<<< HEAD
-    # TODO: Decide how you will represent your filters.
-    return ()
-=======
+
     filters = list()
 
     if date:
@@ -180,7 +173,7 @@
         filters.append(HazardousFilter(operator.eq, hazardous))
 
     return filters
->>>>>>> 00ed2ff1
+
 
 
 def limit(iterator, n=None):
@@ -192,12 +185,8 @@
     :param n: The maximum number of values to produce.
     :yield: The first (at most) `n` values from the iterator.
     """
-<<<<<<< HEAD
-    # TODO: Produce at most `n` values from the given iterator.
-    return iterator
-=======
+
     if n == 0:
         return None
 
     return islice(iterator, n)
->>>>>>> 00ed2ff1
