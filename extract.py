"""Extract data on near-Earth objects and close approaches from CSV and JSON files.

The `load_neos` function extracts NEO data from a CSV file, formatted as
described in the project instructions, into a collection of `NearEarthObject`s.

The `load_approaches` function extracts close approach data from a JSON file,
formatted as described in the project instructions, into a collection of
`CloseApproach` objects.

The main module calls these functions with the arguments provided at the command
line, and uses the resulting collections to build an `NEODatabase`.

You'll edit this file in Task 2.
"""
import csv
import json
import pathlib

from models import NearEarthObject, CloseApproach


def load_neos(neo_csv_path):
    """Read near-Earth object information from a CSV file.

    :param neo_csv_path: A path to a CSV file containing data about near-Earth objects.
    :return: A collection of `NearEarthObject`s.
    """
<<<<<<< HEAD
    # TODO: Load NEO data from the given CSV file.
    return ()
=======
    output =[]
    with open(neo_csv_path,'r') as infile:
        reader = csv.DictReader(infile)
        for row in reader:
            output.append(NearEarthObject(designation=row['pdes'],name=row['name'],diameter=row['diameter'],hazardous=row['pha']))


    return output
>>>>>>> 00ed2ff1


def load_approaches(cad_json_path):
    """Read close approach data from a JSON file.

    :param neo_csv_path: A path to a JSON file containing data about close approaches.
    :return: A collection of `CloseApproach`es.
    """
<<<<<<< HEAD
    # TODO: Load close approach data from the given JSON file.
    return ()
=======
    output = []
    with open(cad_json_path,'r') as infile:
        cads = json.load(infile)
        for approach in cads['data']:
            output.append(CloseApproach(approach[0],time=approach[3],distance=float(approach[4]),velocity=float(approach[7])))

    return output
>>>>>>> 00ed2ff1
<|MERGE_RESOLUTION|>--- conflicted
+++ resolved
@@ -25,19 +25,13 @@
     :param neo_csv_path: A path to a CSV file containing data about near-Earth objects.
     :return: A collection of `NearEarthObject`s.
     """
-<<<<<<< HEAD
-    # TODO: Load NEO data from the given CSV file.
-    return ()
-=======
+
     output =[]
     with open(neo_csv_path,'r') as infile:
         reader = csv.DictReader(infile)
         for row in reader:
             output.append(NearEarthObject(designation=row['pdes'],name=row['name'],diameter=row['diameter'],hazardous=row['pha']))
-
-
     return output
->>>>>>> 00ed2ff1
 
 
 def load_approaches(cad_json_path):
@@ -46,10 +40,6 @@
     :param neo_csv_path: A path to a JSON file containing data about close approaches.
     :return: A collection of `CloseApproach`es.
     """
-<<<<<<< HEAD
-    # TODO: Load close approach data from the given JSON file.
-    return ()
-=======
     output = []
     with open(cad_json_path,'r') as infile:
         cads = json.load(infile)
@@ -57,4 +47,3 @@
             output.append(CloseApproach(approach[0],time=approach[3],distance=float(approach[4]),velocity=float(approach[7])))
 
     return output
->>>>>>> 00ed2ff1
