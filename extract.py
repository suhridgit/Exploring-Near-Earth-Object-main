"""Extract data on near-Earth objects and close
approaches from CSV and JSON files.

The `load_neos` function extracts NEO data from a CSV file, formatted as
described in the project instructions, into a collection of `NearEarthObject`s.

The `load_approaches` function extracts close approach data from a JSON file,
formatted as described in the project instructions, into a collection of
`CloseApproach` objects.

The main module calls these functions with the arguments
provided at the command
line, and uses the resulting collections to build an `NEODatabase`.

You'll edit this file in Task 2.
"""
import csv
import json
import pathlib

from models import NearEarthObject, CloseApproach


def load_neos(neo_csv_path):
    """Read near-Earth object information
    from a CSV file.

    :param neo_csv_path: A path to a CSV file
    containing data about near-Earth objects.
    :return: A collection of `NearEarthObject`s.
    """
<<<<<<< HEAD

    output =[]
    with open(neo_csv_path,'r') as infile:
        reader = csv.DictReader(infile)
        for row in reader:
            output.append(NearEarthObject(designation=row['pdes'],name=row['name'],diameter=row['diameter'],hazardous=row['pha']))
=======
    output = []
    with open(neo_csv_path, 'r') as infile:
        reader = csv.DictReader(infile)
        for row in reader:
            output.append(NearEarthObject(
                designation=row['pdes'],
                name=row['name'],
                diameter=row['diameter'],
                hazardous=row['pha']))
>>>>>>> 8ab3e3c6
    return output


def load_approaches(cad_json_path):
    """Read close approach data
    from a JSON file.

    :param neo_csv_path: A path to a JSON file
    containing data about close approaches.
    :return: A collection of `CloseApproach`es.
    """
    output = []
    with open(cad_json_path, 'r') as infile:
        cads = json.load(infile)
        for approach in cads['data']:
            output.append(CloseApproach(
                approach[0],
                time=approach[3],
                distance=float(approach[4]),
                velocity=float(approach[7])))

    return output<|MERGE_RESOLUTION|>--- conflicted
+++ resolved
@@ -29,14 +29,7 @@
     containing data about near-Earth objects.
     :return: A collection of `NearEarthObject`s.
     """
-<<<<<<< HEAD
 
-    output =[]
-    with open(neo_csv_path,'r') as infile:
-        reader = csv.DictReader(infile)
-        for row in reader:
-            output.append(NearEarthObject(designation=row['pdes'],name=row['name'],diameter=row['diameter'],hazardous=row['pha']))
-=======
     output = []
     with open(neo_csv_path, 'r') as infile:
         reader = csv.DictReader(infile)
@@ -46,7 +39,7 @@
                 name=row['name'],
                 diameter=row['diameter'],
                 hazardous=row['pha']))
->>>>>>> 8ab3e3c6
+
     return output
 
 
